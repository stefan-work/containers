--- conflicted
+++ resolved
@@ -147,15 +147,9 @@
 The following env vars are supported for this container:
 | Name                                    | Description                                                                                                                                                                            |
 |-----------------------------------------|----------------------------------------------------------------------------------------------------------------------------------------------------------------------------------------|
-<<<<<<< HEAD
-| `REDIS_DISABLE_COMMANDS`                | Disables the specified Redis commands                                                                                                                                                  |
-| `REDIS_PORT_NUMBER`                     | Set the Redis port. Default=: `6379`                                                                                                                                                   |
-| `REDIS_PASSWORD`                        | Set the Redis password. Default: `bitnami`                                                                                                                                             |
-=======
 | `REDIS_DISABLE_COMMANDS`                | Disables the specified Redis(TM) commands                                                                                                                                                  |
-| `REDIS_PORT`                            | Set the Redis(TM) port. Default=: `6379`                                                                                                                                                   |
+| `REDIS_PORT_NUMBER`                     | Set the Redis(TM) port. Default=: `6379`                                                                                                                                                   |
 | `REDIS_PASSWORD`                        | Set the Redis(TM) password. Default: `bitnami`                                                                                                                                             |
->>>>>>> 4743499e
 | `ALLOW_EMPTY_PASSWORD`                  | Enables access without password                                                                                                                                                        |
 | `REDIS_DNS_RETRIES`                     | Number of retries to get the IPs of the provided `REDIS_NODES`. It will wait 5 seconds between retries                                                                                 |
 | `REDISCLI_AUTH`                         | Provide the same value as the configured `REDIS_PASSWORD` for the redis-cli tool to authenticate                                                                                       |
