FROM gcr.io/stacksmith-images/ubuntu:14.04-r8

MAINTAINER Bitnami <containers@bitnami.com>

ENV BITNAMI_APP_NAME=wordpress \
<<<<<<< HEAD
    BITNAMI_IMAGE_VERSION=4.5.2-r1 \
=======
    BITNAMI_IMAGE_VERSION=4.5.3-r0 \
>>>>>>> a483349e
    PATH=/opt/bitnami/php/bin:/opt/bitnami/drush:/opt/bitnami/mysql/bin/:$PATH

# Additional modules required
RUN bitnami-pkg install php-5.6.21-0 --checksum 1e0ebe2f26edea96b583d8b7ba2bf895b3c03ea40d67dfb1df3bf331c9caad6c
RUN bitnami-pkg unpack apache-2.4.18-2 --checksum 9722f4f470e036b4ed4f0fe98509e24f7182177b54a268a458af5eb8e7e6370a
RUN bitnami-pkg install libphp-5.6.21-0 --checksum 8c1f994108eb17c69b00ac38617997b8ffad7a145a83848f38361b9571aeb73e
RUN bitnami-pkg install mysql-client-10.1.13-1 --checksum e16c0ace5cb779b486e52af83a56367f26af16a25b4ab92d8f4293f1bf307107

# Install wordpress
RUN bitnami-pkg unpack wordpress-4.5.3-0 --checksum 32f11d14b6c1394ffebd9134519554b0dd7a8d973971ac8df2e823a7528cc88d

COPY rootfs /

VOLUME ["/bitnami/wordpress", "/bitnami/apache"]

EXPOSE 80 443

ENTRYPOINT ["/app-entrypoint.sh"]

CMD ["harpoon", "start", "--foreground", "apache"]<|MERGE_RESOLUTION|>--- conflicted
+++ resolved
@@ -3,11 +3,7 @@
 MAINTAINER Bitnami <containers@bitnami.com>
 
 ENV BITNAMI_APP_NAME=wordpress \
-<<<<<<< HEAD
-    BITNAMI_IMAGE_VERSION=4.5.2-r1 \
-=======
     BITNAMI_IMAGE_VERSION=4.5.3-r0 \
->>>>>>> a483349e
     PATH=/opt/bitnami/php/bin:/opt/bitnami/drush:/opt/bitnami/mysql/bin/:$PATH
 
 # Additional modules required
