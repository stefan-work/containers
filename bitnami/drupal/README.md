[![CircleCI](https://circleci.com/gh/bitnami/bitnami-docker-drupal/tree/master.svg?style=shield)](https://circleci.com/gh/bitnami/bitnami-docker-drupal/tree/master)
[![Docker Hub Automated Build](http://container.checkforupdates.com/badges/bitnami/drupal)](https://hub.docker.com/r/bitnami/drupal/)

# What is Drupal?

> Drupal is one of the most versatile open source content management systems on the market. Drupal is built for high performance and is scalable to many servers, has easy integration via REST, JSON, SOAP and other formats, and features a whopping 15,000 plugins to extend and customize the application for just about any type of website.

https://www.drupal.org/

# TL;DR;

```bash
$ curl -LO https://raw.githubusercontent.com/bitnami/bitnami-docker-drupal/master/docker-compose.yml
$ docker-compose up
```

# Prerequisites

To run this application you need Docker Engine 1.10.0. Docker Compose is recommended with a version 1.6.0 or later.

# How to use this image

## Run Drupal with a Database Container

Running Drupal with a database server is the recommended way. You can either use docker-compose or run the containers manually.

### Run the application using Docker Compose

This is the recommended way to run Drupal. You can use the following `docker-compose.yml` template:

```yaml
version: '2'

services:
  mariadb:
    image: 'bitnami/mariadb:latest'
    volumes:
      - 'mariadb_data:/bitnami/mariadb'
  drupal:
    image: 'bitnami/drupal:latest'
    ports:
      - '80:80'
      - '443:443'
    volumes:
      - 'drupal_data:/bitnami/drupal'
      - 'apache_data:/bitnami/apache'
    depends_on:
      - mariadb

volumes:
  mariadb_data:
    driver: local
  drupal_data:
    driver: local
  apache_data:
    driver: local
```

### Run the application manually

If you want to run the application manually instead of using docker-compose, these are the basic steps you need to run:

1. Create a new network for the application and the database:

  ```bash
  $ docker network create drupal-tier
  ```

2. Start a MariaDB database in the network generated:

  ```bash
  $ docker run -d --name mariadb --net=drupal-tier bitnami/mariadb
  ```

  *Note:* You need to give the container a name in order to Drupal to resolve the host

3. Run the Drupal container:

  ```bash
  $ docker run -d -p 80:80 -p 443:443 --name drupal --net=drupal-tier bitnami/drupal
  ```

Then you can access your application at http://your-ip/

## Persisting your application

If you remove every container and volume all your data will be lost, and the next time you run the image the application will be reinitialized. To avoid this loss of data, you should mount a volume that will persist even after the container is removed.

For persistence of the Drupal deployment, the above examples define docker volumes namely `mariadb_data`, `drupal_data` and `apache_data`. The Drupal application state will persist as long as these volumes are not removed.

To avoid inadvertent removal of these volumes you can [mount host directories as data volumes](https://docs.docker.com/engine/tutorials/dockervolumes/). Alternatively you can make use of volume plugins to host the volume data.

> **Note!** If you have already started using your application, follow the steps on [backing](#backing-up-your-application) up to pull the data from your running container down to your host.

### Mount host directories as data volumes with Docker Compose

This requires a minor change to the `docker-compose.yml` template previously shown:
```yaml
version: '2'

services:
  mariadb:
    image: 'bitnami/mariadb:latest'
    volumes:
      - '/path/to/mariadb-persistence:/bitnami/mariadb'
  drupal:
    image: 'bitnami/drupal:latest'
    depends_on:
      - mariadb
    ports:
      - '80:80'
      - '443:443'
    volumes:
      - '/path/to/drupal-persistence:/bitnami/drupal'
      - '/path/to/apache-persistence:/bitnami/apache'
<<<<<<< HEAD
=======

>>>>>>> b9ebf7e9
```

### Mount host directories as data volumes using the Docker command line

1. Create a network (if it does not exist):

  ```bash
  $ docker network create drupal-tier
  ```

2. Create a MariaDB container with host volume:

  ```bash
  $ docker run -d --name mariadb \
    --net drupal-tier \
    --volume /path/to/mariadb-persistence:/bitnami/mariadb \
    bitnami/mariadb:latest
  ```

  *Note:* You need to give the container a name in order to Drupal to resolve the host

3. Create the Drupal container with host volumes:

  ```bash
  $ docker run -d --name drupal -p 80:80 -p 443:443 \
    --net drupal-tier \
    --volume /path/to/drupal-persistence:/bitnami/drupal \
    --volume /path/to/apache-persistence:/bitnami/apache \
    bitnami/drupal:latest
  ```

# Upgrade this application

Bitnami provides up-to-date versions of MariaDB and Drupal, including security patches, soon after they are made upstream. We recommend that you follow these steps to upgrade your container. We will cover here the upgrade of the Drupal container. For the MariaDB upgrade see https://github.com/bitnami/bitnami-docker-mariadb/blob/master/README.md#upgrade-this-image

1. Get the updated images:

  ```
  $ docker pull bitnami/drupal:latest
  ```

2. Stop your container

 * For docker-compose: `$ docker-compose stop drupal`
 * For manual execution: `$ docker stop drupal`

3. (For non-compose execution only) Create a [backup](#backing-up-your-application) if you have not mounted the drupal folder in the host.

4. Remove the currently running container

 * For docker-compose: `$ docker-compose rm drupal`
 * For manual execution: `$ docker rm drupal`

5. Run the new image

 * For docker-compose: `$ docker-compose start drupal`
 * For manual execution ([mount](#mount-persistent-folders-manually) the directories if needed): `docker run --name drupal bitnami/drupal:latest`

# Configuration
## Environment variables
 When you start the drupal image, you can adjust the configuration of the instance by passing one or more environment variables either on the docker-compose file or on the docker run command line. If you want to add a new environment variable:

 * For docker-compose add the variable name and value under the application section:
```yaml
drupal:
  image: bitnami/drupal:latest
  ports:
    - 80:80
  environment:
    - DRUPAL_PASSWORD=my_password
  volumes_from:
    - application_data
```

 * For manual execution add a `-e` option with each variable and value:

```
 $ docker run -d -e DRUPAL_PASSWORD=my_password -p 80:80 --name drupal -v /your/local/path/bitnami/drupal:/bitnami/drupal --network=drupal-tier bitnami/drupal
```

Available variables:

 - `DRUPAL_USERNAME`: Drupal application username. Default: **user**
 - `DRUPAL_PASSWORD`: Drupal application password. Default: **bitnami**
 - `DRUPAL_EMAIL`: Drupal application email. Default: **user@example.com**
 - `MARIADB_USER`: Root user for the MariaDB database. Default: **root**
 - `MARIADB_PASSWORD`: Root password for the MariaDB.
 - `MARIADB_HOST`: Hostname for MariaDB server. Default: **mariadb**
 - `MARIADB_PORT`: Port used by MariaDB server. Default: **3306**

# Backing up your application

To backup your application data follow these steps:

1. Stop the running container:

  * For docker-compose: `$ docker-compose stop drupal`
  * For manual execution: `$ docker stop drupal`

2. Copy the Drupal data folder in the host:

  ```
  $ docker cp /your/local/path/bitnami:/bitnami/drupal
  ```

# Restoring a backup

To restore your application using backed up data simply mount the folder with Drupal data in the container. See [persisting your application](#persisting-your-application) section for more info.

# Contributing

We'd love for you to contribute to this container. You can request new features by creating an
[issue](https://github.com/bitnami/bitnami-docker-drupal/issues), or submit a
[pull request](https://github.com/bitnami/bitnami-docker-drupal/pulls) with your contribution.

# Issues

If you encountered a problem running this container, you can file an
[issue](https://github.com/bitnami/bitnami-docker-drupal/issues). For us to provide better support,
be sure to include the following information in your issue:

- Host OS and version
- Docker version (`docker version`)
- Output of `docker info`
- Version of this container (`echo $BITNAMI_IMAGE_VERSION` inside the container)
- The command you used to run the container, and any relevant output you saw (masking any sensitive
information)

# License

Copyright (c) 2015-2016 Bitnami

Licensed under the Apache License, Version 2.0 (the "License");
you may not use this file except in compliance with the License.
You may obtain a copy of the License at

    http://www.apache.org/licenses/LICENSE-2.0

Unless required by applicable law or agreed to in writing, software
distributed under the License is distributed on an "AS IS" BASIS,
WITHOUT WARRANTIES OR CONDITIONS OF ANY KIND, either express or implied.
See the License for the specific language governing permissions and
limitations under the License.<|MERGE_RESOLUTION|>--- conflicted
+++ resolved
@@ -113,10 +113,6 @@
     volumes:
       - '/path/to/drupal-persistence:/bitnami/drupal'
       - '/path/to/apache-persistence:/bitnami/apache'
-<<<<<<< HEAD
-=======
-
->>>>>>> b9ebf7e9
 ```
 
 ### Mount host directories as data volumes using the Docker command line
