# What is SuiteCRM?

> SuiteCRM is a completely open source enterprise-grade Customer Relationship Management (CRM) application. SuiteCRM is a software fork of the popular customer relationship management (CRM) system SugarCRM.

https://www.suitecrm.com/

# TL;DR;

## Docker Compose

```bash
$ curl -sSL https://raw.githubusercontent.com/bitnami/bitnami-docker-suitecrm/master/docker-compose.yml > docker-compose.yml
$ docker-compose up -d
```

# Why use Bitnami Images?

* Bitnami closely tracks upstream source changes and promptly publishes new versions of this image using our automated systems.
* With Bitnami images the latest bug fixes and features are available as soon as possible.
* Bitnami containers, virtual machines and cloud images use the same components and configuration approach - making it easy to switch between formats based on your project needs.
* All our images are based on [minideb](https://github.com/bitnami/minideb) a minimalist Debian based container image which gives you a small base container image and the familiarity of a leading linux distribution.
* Bitnami container images are released daily with the latest distribution packages available.


> This [CVE scan report](https://quay.io/repository/bitnami/suitecrm?tab=tags) contains a security report with all open CVEs. To get the list of actionable security issues, find the "latest" tag, click the vulnerability report link under the corresponding "Security scan" field and then select the "Only show fixable" filter on the next page.

# How to deploy SuiteCRM in Kubernetes?

Deploying Bitnami applications as Helm Charts is the easiest way to get started with our applications on Kubernetes. Read more about the installation in the [Bitnami SuiteCRM Chart GitHub repository](https://github.com/bitnami/charts/tree/master/upstreamed/suitecrm).

Bitnami containers can be used with [Kubeapps](https://kubeapps.com/) for deployment and management of Helm Charts in clusters.

# Supported tags and respective `Dockerfile` links

> NOTE: Debian 8 images have been deprecated in favor of Debian 9 images. Bitnami will not longer publish new Docker images based on Debian 8.

Learn more about the Bitnami tagging policy and the difference between rolling tags and immutable tags [in our documentation page](https://docs.bitnami.com/containers/how-to/understand-rolling-tags-containers/).


* [`7-ol-7`, `7.11.2-ol-7-r33` (7/ol-7/Dockerfile)](https://github.com/bitnami/bitnami-docker-suitecrm/blob/7.11.2-ol-7-r33/7/ol-7/Dockerfile)
* [`7-debian-9`, `7.11.2-debian-9-r34`, `7`, `7.11.2`, `7.11.2-r34`, `latest` (7/debian-9/Dockerfile)](https://github.com/bitnami/bitnami-docker-suitecrm/blob/7.11.2-debian-9-r34/7/debian-9/Dockerfile)

Subscribe to project updates by watching the [bitnami/suitecrm GitHub repo](https://github.com/bitnami/bitnami-docker-suitecrm).

# Prerequisites

To run this application you need [Docker Engine](https://www.docker.com/products/docker-engine) >= `1.10.0`. [Docker Compose](https://www.docker.com/products/docker-compose) is recommended with a version `1.6.0` or later.

# How to use this image

## Run SuiteCRM with a Database Container

Running SuiteCRM with a database server is the recommended way. You can either use docker-compose or run the container manually.

### Run the application using Docker Compose

This is the recommended way to run SuiteCRM. You can use the following docker compose template:

```yaml
version: '2'

services:
  mariadb:
    image: 'bitnami/mariadb:latest'
    environment:
      - MARIADB_USER=bn_suitecrm
      - MARIADB_DATABASE=bitnami_suitecrm
      - ALLOW_EMPTY_PASSWORD=yes
    volumes:
      - 'mariadb_data:/bitnami'
  suitecrm:
    image: 'bitnami/suitecrm:latest'
    environment:
      - MARIADB_HOST=mariadb
      - MARIADB_PORT_NUMBER=3306
      - SUITECRM_DATABASE_USER=bn_suitecrm
      - SUITECRM_DATABASE_NAME=bitnami_suitecrm
      - ALLOW_EMPTY_PASSWORD=yes
    ports:
      - '80:80'
      - '443:443'
    volumes:
      - 'suitecrm_data:/bitnami'
    depends_on:
      - mariadb

volumes:
  mariadb_data:
    driver: local
  suitecrm_data:
    driver: local
```

### Run the application manually

If you want to run the application manually instead of using docker-compose, these are the basic steps you need to run:

1. Create a new network for the application and the database:

  ```bash
  $ docker network create suitecrm-tier
  ```

2. Create a volume for MariaDB persistence and create a MariaDB container

  ```bash
  $ docker volume create --name mariadb_data
  $ docker run -d --name mariadb \
    -e ALLOW_EMPTY_PASSWORD=yes \
    -e MARIADB_USER=bn_suitecrm \
    -e MARIADB_DATABASE=bitnami_suitecrm \
    --net suitecrm-tier \
    --volume mariadb_data:/bitnami \
    bitnami/mariadb:latest
  ```

  *Note:* You need to give the container a name in order to SuiteCRM to resolve the host

3. Create volumes for Suitecrm persistence and launch the container

  ```bash
  $ docker volume create --name suitecrm_data
  $ docker run -d --name suitecrm -p 80:80 -p 443:443 \
    -e ALLOW_EMPTY_PASSWORD=yes \
    -e SUITECRM_DATABASE_USER=bn_suitecrm \
    -e SUITECRM_DATABASE_NAME=bitnami_suitecrm \
    --net suitecrm-tier \
    --volume suitecrm_data:/bitnami \
    bitnami/suitecrm:latest
  ```

Then you can access your application at http://your-ip/

## Persisting your application

If you remove the container all your data and configurations will be lost, and the next time you run the image the database will be reinitialized. To avoid this loss of data, you should mount a volume that will persist even after the container is removed.

For persistence you should mount a volume at the `/bitnami` path. Additionally you should mount a volume for [persistence of the MariaDB data](https://github.com/bitnami/bitnami-docker-mariadb#persisting-your-database).

The above examples define docker volumes namely `mariadb_data` and `suitecrm_data`. The SuiteCRM application state will persist as long as these volumes are not removed.

To avoid inadvertent removal of these volumes you can [mount host directories as data volumes](https://docs.docker.com/engine/tutorials/dockervolumes/). Alternatively you can make use of volume plugins to host the volume data.

### Mount host directories as data volumes with Docker Compose

This requires a minor change to the `docker-compose.yml` template previously shown:

```yaml
version: '2'

services:
  mariadb:
    image: 'bitnami/mariadb:latest'
    environment:
      - ALLOW_EMPTY_PASSWORD=yes
      - MARIADB_USER=bn_suitecrm
      - MARIADB_DATABASE=bitnami_suitecrm
    volumes:
      - '/path/to/mariadb-persistence:/bitnami'
  suitecrm:
    environment:
      - SUITECRM_DATABASE_USER=bn_suitecrm
      - SUITECRM_DATABASE_NAME=bitnami_suitecrm
      - ALLOW_EMPTY_PASSWORD=yes
    image: 'bitnami/suitecrm:latest'
    depends_on:
      - mariadb
    ports:
      - '80:80'
      - '443:443'
    volumes:
      - '/path/to/suitecrm-persistence:/bitnami'
```

### Mount host directories as data volumes using the Docker command line

In this case you need to specify the directories to mount on the run command. The process is the same than the one previously shown:

1. Create a network (if it does not exist):

  ```bash
  $ docker network create suitecrm-tier
  ```

2. Create a MariaDB container with host volume:

  ```bash
  $ docker run -d --name mariadb \
    -e ALLOW_EMPTY_PASSWORD=yes \
    -e MARIADB_USER=bn_suitecrm \
    -e MARIADB_DATABASE=bitnami_suitecrm \
    --net suitecrm-tier \
    --volume /path/to/mariadb-persistence:/bitnami \
    bitnami/mariadb:latest
  ```
   *Note:* You need to give the container a name in order to SuiteCRM to resolve the host

3. Create the SuiteCRM container with host volumes:

  ```bash
  $ docker run -d --name suitecrm -p 80:80 -p 443:443 \
    -e ALLOW_EMPTY_PASSWORD=yes \
    -e SUITECRM_DATABASE_USER=bn_suitecrm \
    -e SUITECRM_DATABASE_NAME=bitnami_suitecrm \
    --net suitecrm-tier \
    --volume /path/to/suitecrm-persistence:/bitnami \
    bitnami/suitecrm:latest
  ```

# Upgrade this application

Bitnami provides up-to-date versions of MariaDB and SuiteCRM, including security patches, soon after they are made upstream. We recommend that you follow these steps to upgrade your container. We will cover here the upgrade of the SuiteCRM container. For the MariaDB upgrade you can take a look at https://github.com/bitnami/bitnami-docker-mariadb/blob/master/README.md#upgrade-this-image

1. Create snapshots, which you can use to restore the application state should the upgrade fail:

    - Take a snapshot of the application state

        ```bash
        $ rsync -a /path/to/suitecrm-persistence /path/to/suitecrm-persistence.bkp.$(date +%Y%m%d-%H.%M.%S)
        ```

   - Create a [snapshot with the MariaDB data](https://github.com/bitnami/bitnami-docker-mariadb#step-2-stop-and-backup-the-currently-running-container).

3. Upgrade SuiteCRM by following the official [SuiteCRM upgrade instructions using the upgrade wizard](https://docs.suitecrm.com/admin/installation-guide/using-the-upgrade-wizard/).

# Configuration

## Environment variables

When you start the SuiteCRM image, you can adjust the configuration of the instance by passing one or more environment variables either on the docker-compose file or on the docker run command line.

##### User and Site configuration

 - `SUITECRM_USERNAME`: SuiteCRM application username. Default: **User**
 - `SUITECRM_PASSWORD`: SuiteCRM application password. Default: **bitnami**
 - `SUITECRM_EMAIL`: SuiteCRM application email. Default: **user@example.com**
 - `SUITECRM_LASTNAME`: SuiteCRM application last name. Default: **Name**
 - `SUITECRM_HOST`: Host domain or IP.
 - `SUITECRM_HTTP_TIMEOUT`: Timeout in seconds used on http requests during wizard installation. Default: **120**
 - `SUITECRM_VALIDATE_USER_IP`: Whether to validate the user IP address or not. Default: **yes**. See (Troubleshooting)[#Troubleshooting] section.

##### Use an existing database

- `MARIADB_HOST`: Hostname for MariaDB server. Default: **mariadb**
- `MARIADB_PORT_NUMBER`: Port used by MariaDB server. Default: **3306**
- `SUITECRM_DATABASE_NAME`: Database name that SuiteCRM will use to connect with the database. Default: **bitnami_suitecrm**
- `SUITECRM_DATABASE_USER`: Database user that SuiteCRM will use to connect with the database. Default: **bn_suitecrm**
- `SUITECRM_DATABASE_PASSWORD`: Database password that SuiteCRM will use to connect with the database. No defaults.
- `ALLOW_EMPTY_PASSWORD`: It can be used to allow blank passwords. Default: **no**

##### Create a database for SuiteCRM using mysql-client

- `MARIADB_HOST`: Hostname for MariaDB server. Default: **mariadb**
- `MARIADB_PORT_NUMBER`: Port used by MariaDB server. Default: **3306**
- `MARIADB_ROOT_USER`: Database admin user. Default: **root**
- `MARIADB_ROOT_PASSWORD`: Database password for the `MARIADB_ROOT_USER` user. No defaults.
- `MYSQL_CLIENT_CREATE_DATABASE_NAME`: New database to be created by the mysql client module. No defaults.
- `MYSQL_CLIENT_CREATE_DATABASE_USER`: New database user to be created by the mysql client module. No defaults.
- `MYSQL_CLIENT_CREATE_DATABASE_PASSWORD`: Database password for the `MYSQL_CLIENT_CREATE_DATABASE_USER` user. No defaults.
- `ALLOW_EMPTY_PASSWORD`: It can be used to allow blank passwords. Default: **no**

If you want to add a new environment variable:

 * For docker-compose add the variable name and value under the application section:

```yaml
suitecrm:
  image: bitnami/suitecrm:latest
  ports:
    - 80:80
  environment:
    - SUITECRM_PASSWORD=my_password
```

 * For manual execution add a `-e` option with each variable and value:

  ```bash
  $ docker run -d -p 80:80 -p 443:443 --name suitecrm  \
    -e SUITECRM_PASSWORD=my_password \
    --net suitecrm-tier \
    --volume /path/to/suitecrm-persistence:/bitnami \
    bitnami/suitecrm:latest
  ```

<<<<<<< HEAD
Available variables:

 - `SUITECRM_USERNAME`: SuiteCRM application username. Default: **User**
 - `SUITECRM_PASSWORD`: SuiteCRM application password. Default: **bitnami**
 - `SUITECRM_EMAIL`: SuiteCRM application email. Default: **user@example.com**
 - `SUITECRM_LAST_NAME`: SuiteCRM application last name. Default: **Name**
 - `SUITECRM_HOST`: Host domain or IP.
 - `MARIADB_USER`: Root user for the MariaDB database. Default: **root**
 - `MARIADB_PASSWORD`: Root password for the MariaDB.
 - `MARIADB_HOST`: Hostname for MariaDB server. Default: **mariadb**
 - `MARIADB_PORT_NUMBER`: Port used by MariaDB server. Default: **3306**

=======
>>>>>>> 25329bdd
### SMTP Configuration

To configure SugarCMR to send email using SMTP you can set the following environment variables:

 - `SUITECRM_SMTP_HOST`: SugarCRM SMTP host.
 - `SUITECRM_SMTP_PORT`: SugarCRM SMTP port.
 - `SUITECRM_SMTP_USER`: SugarCRM SMTP account user.
 - `SUITECRM_SMTP_PASSWORD`: SugarCRM SMTP account password.
 - `SUITECRM_SMTP_PROTOCOL`: SugarCRM SMTP protocol to use.

This would be an example of SMTP configuration using a Gmail account:

 * docker-compose:

```yaml
  suitecrm:
    image: bitnami/suitecrm:latest
    ports:
      - 80:80
    environment:
      - MARIADB_HOST=mariadb
      - MARIADB_PORT_NUMBER=3306
      - SUITECRM_DATABASE_USER=bn_suitecrm
      - SUITECRM_DATABASE_NAME=bitnami_suitecrm
      - SUITECRM_SMTP_HOST=smtp.gmail.com
      - SUITECRM_SMTP_USER=your_email@gmail.com
      - SUITECRM_SMTP_PASSWORD=your_password
      - SUITECRM_SMTP_PROTOCOL=TLS
      - SUITECRM_SMTP_PORT=587
```

 * For manual execution:

  ```bash
  $ docker run -d -p 80:80 -p 443:443 --name suitecrm  \
    -e MARIADB_HOST=mariadb \
    -e MARIADB_PORT_NUMBER=3306 \
    -e SUITECRM_DATABASE_USER=bn_suitecrm \
    -e SUITECRM_DATABASE_NAME=bitnami_suitecrm \
    -e SUITECRM_SMTP_HOST=smtp.gmail.com \
    -e SUITECRM_SMTP_PROTOCOL=TLS \
    -e SUITECRM_SMTP_PORT=587 \
    -e SUITECRM_SMTP_USER=your_email@gmail.com \
    -e SUITECRM_SMTP_PASSWORD=your_password
    --net suitecrm-tier \
    --volume /path/to/suitecrm-persistence:/bitnami \
    bitnami/suitecrm:latest
  ```
# Notable Changes

## 7.10.10-debian-9-r18 and 7.10.10-ol-7-r24

- Due to several broken SuiteCRM features and plugins, the entire `htdocs` directory is now being persisted (instead of a select number of files and directories). Because of this, upgrades will not work and a full migration needs to be performed. Upgrade instructions have been updated to reflect these changes.

# Troubleshooting

* If you are automatically logged out from the administration panel, you can try deploying SuiteCRM with the environment variable `SUITECRM_VALIDATE_USER_IP=no`

# Contributing

We'd love for you to contribute to this container. You can request new features by creating an [issue](https://github.com/bitnami/bitnami-docker-suitecrm/issues), or submit a [pull request](https://github.com/bitnami/bitnami-docker-suitecrm/pulls) with your contribution.

# Issues

If you encountered a problem running this container, you can file an [issue](https://github.com/bitnami/bitnami-docker-suitecrm/issues). For us to provide better support, be sure to include the following information in your issue:

- Host OS and version
- Docker version (`$ docker version`)
- Output of `$ docker info`
- Version of this container (`$ echo $BITNAMI_IMAGE_VERSION` inside the container)
- The command you used to run the container, and any relevant output you saw (masking any sensitive information)

# License

Copyright 2016-2019 Bitnami

Licensed under the Apache License, Version 2.0 (the "License");
you may not use this file except in compliance with the License.
You may obtain a copy of the License at

 <http://www.apache.org/licenses/LICENSE-2.0>

Unless required by applicable law or agreed to in writing, software
distributed under the License is distributed on an "AS IS" BASIS,
WITHOUT WARRANTIES OR CONDITIONS OF ANY KIND, either express or implied.
See the License for the specific language governing permissions and
limitations under the License.<|MERGE_RESOLUTION|>--- conflicted
+++ resolved
@@ -234,10 +234,10 @@
  - `SUITECRM_USERNAME`: SuiteCRM application username. Default: **User**
  - `SUITECRM_PASSWORD`: SuiteCRM application password. Default: **bitnami**
  - `SUITECRM_EMAIL`: SuiteCRM application email. Default: **user@example.com**
- - `SUITECRM_LASTNAME`: SuiteCRM application last name. Default: **Name**
+ - `SUITECRM_LAST_NAME`: SuiteCRM application last name. Default: **Name**
  - `SUITECRM_HOST`: Host domain or IP.
  - `SUITECRM_HTTP_TIMEOUT`: Timeout in seconds used on http requests during wizard installation. Default: **120**
- - `SUITECRM_VALIDATE_USER_IP`: Whether to validate the user IP address or not. Default: **yes**. See (Troubleshooting)[#Troubleshooting] section.
+ - `SUITECRM_VALIDATE_USER_IP`: Whether to validate the user IP address or not. Default: **yes**. See [Troubleshooting](#Troubleshooting) section.
 
 ##### Use an existing database
 
@@ -282,21 +282,6 @@
     bitnami/suitecrm:latest
   ```
 
-<<<<<<< HEAD
-Available variables:
-
- - `SUITECRM_USERNAME`: SuiteCRM application username. Default: **User**
- - `SUITECRM_PASSWORD`: SuiteCRM application password. Default: **bitnami**
- - `SUITECRM_EMAIL`: SuiteCRM application email. Default: **user@example.com**
- - `SUITECRM_LAST_NAME`: SuiteCRM application last name. Default: **Name**
- - `SUITECRM_HOST`: Host domain or IP.
- - `MARIADB_USER`: Root user for the MariaDB database. Default: **root**
- - `MARIADB_PASSWORD`: Root password for the MariaDB.
- - `MARIADB_HOST`: Hostname for MariaDB server. Default: **mariadb**
- - `MARIADB_PORT_NUMBER`: Port used by MariaDB server. Default: **3306**
-
-=======
->>>>>>> 25329bdd
 ### SMTP Configuration
 
 To configure SugarCMR to send email using SMTP you can set the following environment variables:
