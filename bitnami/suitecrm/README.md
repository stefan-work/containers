# What is SuiteCRM?

> SuiteCRM is a completely open source enterprise-grade Customer Relationship Management (CRM) application. SuiteCRM is a software fork of the popular customer relationship management (CRM) system SugarCRM.

https://www.suitecrm.com/

# TL;DR;

## Docker Compose

```bash
$ curl -sSL https://raw.githubusercontent.com/bitnami/bitnami-docker-suitecrm/master/docker-compose.yml > docker-compose.yml
$ docker-compose up -d
```

# Why use Bitnami Images?

* Bitnami closely tracks upstream source changes and promptly publishes new versions of this image using our automated systems.
* With Bitnami images the latest bug fixes and features are available as soon as possible.
* Bitnami containers, virtual machines and cloud images use the same components and configuration approach - making it easy to switch between formats based on your project needs.
* All our images are based on [minideb](https://github.com/bitnami/minideb) a minimalist Debian based container image which gives you a small base container image and the familiarity of a leading linux distribution.
* Bitnami container images are released daily with the latest distribution packages available.


> This [CVE scan report](https://quay.io/repository/bitnami/suitecrm?tab=tags) contains a security report with all open CVEs. To get the list of actionable security issues, find the "latest" tag, click the vulnerability report link under the corresponding "Security scan" field and then select the "Only show fixable" filter on the next page.

# How to deploy SuiteCRM in Kubernetes?

Deploying Bitnami applications as Helm Charts is the easiest way to get started with our applications on Kubernetes. Read more about the installation in the [Bitnami SuiteCRM Chart GitHub repository](https://github.com/bitnami/charts/tree/master/upstreamed/suitecrm).

Bitnami containers can be used with [Kubeapps](https://kubeapps.com/) for deployment and management of Helm Charts in clusters.

# Supported tags and respective `Dockerfile` links

> NOTE: Debian 8 images have been deprecated in favor of Debian 9 images. Bitnami will not longer publish new Docker images based on Debian 8.

Learn more about the Bitnami tagging policy and the difference between rolling tags and immutable tags [in our documentation page](https://docs.bitnami.com/containers/how-to/understand-rolling-tags-containers/).


* [`7-ol-7`, `7.11.2-ol-7-r33` (7/ol-7/Dockerfile)](https://github.com/bitnami/bitnami-docker-suitecrm/blob/7.11.2-ol-7-r33/7/ol-7/Dockerfile)
* [`7-debian-9`, `7.11.2-debian-9-r34`, `7`, `7.11.2`, `7.11.2-r34`, `latest` (7/debian-9/Dockerfile)](https://github.com/bitnami/bitnami-docker-suitecrm/blob/7.11.2-debian-9-r34/7/debian-9/Dockerfile)

Subscribe to project updates by watching the [bitnami/suitecrm GitHub repo](https://github.com/bitnami/bitnami-docker-suitecrm).

# Prerequisites

To run this application you need [Docker Engine](https://www.docker.com/products/docker-engine) >= `1.10.0`. [Docker Compose](https://www.docker.com/products/docker-compose) is recommended with a version `1.6.0` or later.

# How to use this image

## Run SuiteCRM with a Database Container

Running SuiteCRM with a database server is the recommended way. You can either use docker-compose or run the container manually.

### Run the application using Docker Compose

This is the recommended way to run SuiteCRM. You can use the following docker compose template:

```yaml
version: '2'

services:
  mariadb:
    image: 'bitnami/mariadb:latest'
    environment:
      - MARIADB_USER=bn_suitecrm
      - MARIADB_DATABASE=bitnami_suitecrm
      - ALLOW_EMPTY_PASSWORD=yes
    volumes:
      - 'mariadb_data:/bitnami'
  suitecrm:
    image: 'bitnami/suitecrm:latest'
    environment:
      - MARIADB_HOST=mariadb
      - MARIADB_PORT_NUMBER=3306
      - SUITECRM_DATABASE_USER=bn_suitecrm
      - SUITECRM_DATABASE_NAME=bitnami_suitecrm
      - ALLOW_EMPTY_PASSWORD=yes
    ports:
      - '80:80'
      - '443:443'
    volumes:
      - 'suitecrm_data:/bitnami'
    depends_on:
      - mariadb

volumes:
  mariadb_data:
    driver: local
  suitecrm_data:
    driver: local
```

### Run the application manually

If you want to run the application manually instead of using docker-compose, these are the basic steps you need to run:

1. Create a new network for the application and the database:

  ```bash
  $ docker network create suitecrm-tier
  ```

2. Create a volume for MariaDB persistence and create a MariaDB container

  ```bash
  $ docker volume create --name mariadb_data
  $ docker run -d --name mariadb \
    -e ALLOW_EMPTY_PASSWORD=yes \
    -e MARIADB_USER=bn_suitecrm \
    -e MARIADB_DATABASE=bitnami_suitecrm \
    --net suitecrm-tier \
    --volume mariadb_data:/bitnami \
    bitnami/mariadb:latest
  ```

  *Note:* You need to give the container a name in order to SuiteCRM to resolve the host

3. Create volumes for Suitecrm persistence and launch the container

  ```bash
  $ docker volume create --name suitecrm_data
  $ docker run -d --name suitecrm -p 80:80 -p 443:443 \
    -e ALLOW_EMPTY_PASSWORD=yes \
    -e SUITECRM_DATABASE_USER=bn_suitecrm \
    -e SUITECRM_DATABASE_NAME=bitnami_suitecrm \
    --net suitecrm-tier \
    --volume suitecrm_data:/bitnami \
    bitnami/suitecrm:latest
  ```

Then you can access your application at http://your-ip/

## Persisting your application

If you remove the container all your data and configurations will be lost, and the next time you run the image the database will be reinitialized. To avoid this loss of data, you should mount a volume that will persist even after the container is removed.

For persistence you should mount a volume at the `/bitnami` path. Additionally you should mount a volume for [persistence of the MariaDB data](https://github.com/bitnami/bitnami-docker-mariadb#persisting-your-database).

The above examples define docker volumes namely `mariadb_data` and `suitecrm_data`. The SuiteCRM application state will persist as long as these volumes are not removed.

To avoid inadvertent removal of these volumes you can [mount host directories as data volumes](https://docs.docker.com/engine/tutorials/dockervolumes/). Alternatively you can make use of volume plugins to host the volume data.

### Mount host directories as data volumes with Docker Compose

This requires a minor change to the `docker-compose.yml` template previously shown:

```yaml
version: '2'

services:
  mariadb:
    image: 'bitnami/mariadb:latest'
    environment:
      - ALLOW_EMPTY_PASSWORD=yes
      - MARIADB_USER=bn_suitecrm
      - MARIADB_DATABASE=bitnami_suitecrm
    volumes:
      - '/path/to/mariadb-persistence:/bitnami'
  suitecrm:
    environment:
      - SUITECRM_DATABASE_USER=bn_suitecrm
      - SUITECRM_DATABASE_NAME=bitnami_suitecrm
      - ALLOW_EMPTY_PASSWORD=yes
    image: 'bitnami/suitecrm:latest'
    depends_on:
      - mariadb
    ports:
      - '80:80'
      - '443:443'
    volumes:
      - '/path/to/suitecrm-persistence:/bitnami'
```

### Mount host directories as data volumes using the Docker command line

In this case you need to specify the directories to mount on the run command. The process is the same than the one previously shown:

1. Create a network (if it does not exist):

  ```bash
  $ docker network create suitecrm-tier
  ```

2. Create a MariaDB container with host volume:

  ```bash
  $ docker run -d --name mariadb \
    -e ALLOW_EMPTY_PASSWORD=yes \
    -e MARIADB_USER=bn_suitecrm \
    -e MARIADB_DATABASE=bitnami_suitecrm \
    --net suitecrm-tier \
    --volume /path/to/mariadb-persistence:/bitnami \
    bitnami/mariadb:latest
  ```
   *Note:* You need to give the container a name in order to SuiteCRM to resolve the host

3. Create the SuiteCRM container with host volumes:

  ```bash
  $ docker run -d --name suitecrm -p 80:80 -p 443:443 \
    -e ALLOW_EMPTY_PASSWORD=yes \
    -e SUITECRM_DATABASE_USER=bn_suitecrm \
    -e SUITECRM_DATABASE_NAME=bitnami_suitecrm \
    --net suitecrm-tier \
    --volume /path/to/suitecrm-persistence:/bitnami \
    bitnami/suitecrm:latest
  ```

# Upgrade this application

Bitnami provides up-to-date versions of MariaDB and SuiteCRM, including security patches, soon after they are made upstream. We recommend that you follow these steps to upgrade your container. We will cover here the upgrade of the SuiteCRM container. For the MariaDB upgrade you can take a look at https://github.com/bitnami/bitnami-docker-mariadb/blob/master/README.md#upgrade-this-image

1. Create snapshots, which you can use to restore the application state should the upgrade fail:

    - Take a snapshot of the application state

        ```bash
        $ rsync -a /path/to/suitecrm-persistence /path/to/suitecrm-persistence.bkp.$(date +%Y%m%d-%H.%M.%S)
        ```

   - Create a [snapshot with the MariaDB data](https://github.com/bitnami/bitnami-docker-mariadb#step-2-stop-and-backup-the-currently-running-container).

3. Upgrade SuiteCRM by following the official [SuiteCRM upgrade instructions using the upgrade wizard](https://docs.suitecrm.com/admin/installation-guide/using-the-upgrade-wizard/).

# Configuration

## Environment variables

When you start the SuiteCRM image, you can adjust the configuration of the instance by passing one or more environment variables either on the docker-compose file or on the docker run command line.

##### User and Site configuration

 - `SUITECRM_USERNAME`: SuiteCRM application username. Default: **User**
 - `SUITECRM_PASSWORD`: SuiteCRM application password. Default: **bitnami**
 - `SUITECRM_EMAIL`: SuiteCRM application email. Default: **user@example.com**
 - `SUITECRM_LAST_NAME`: SuiteCRM application last name. Default: **Name**
 - `SUITECRM_HOST`: Host domain or IP.
 - `SUITECRM_HTTP_TIMEOUT`: Timeout in seconds used on http requests during wizard installation. Default: **120**
 - `SUITECRM_VALIDATE_USER_IP`: Whether to validate the user IP address or not. Default: **yes**. See [Troubleshooting](#troubleshooting) section.

##### Use an existing database

- `MARIADB_HOST`: Hostname for MariaDB server. Default: **mariadb**
- `MARIADB_PORT_NUMBER`: Port used by MariaDB server. Default: **3306**
- `SUITECRM_DATABASE_NAME`: Database name that SuiteCRM will use to connect with the database. Default: **bitnami_suitecrm**
- `SUITECRM_DATABASE_USER`: Database user that SuiteCRM will use to connect with the database. Default: **bn_suitecrm**
- `SUITECRM_DATABASE_PASSWORD`: Database password that SuiteCRM will use to connect with the database. No defaults.
- `ALLOW_EMPTY_PASSWORD`: It can be used to allow blank passwords. Default: **no**

##### Create a database for SuiteCRM using mysql-client

- `MARIADB_HOST`: Hostname for MariaDB server. Default: **mariadb**
- `MARIADB_PORT_NUMBER`: Port used by MariaDB server. Default: **3306**
- `MARIADB_ROOT_USER`: Database admin user. Default: **root**
- `MARIADB_ROOT_PASSWORD`: Database password for the `MARIADB_ROOT_USER` user. No defaults.
- `MYSQL_CLIENT_CREATE_DATABASE_NAME`: New database to be created by the mysql client module. No defaults.
- `MYSQL_CLIENT_CREATE_DATABASE_USER`: New database user to be created by the mysql client module. No defaults.
- `MYSQL_CLIENT_CREATE_DATABASE_PASSWORD`: Database password for the `MYSQL_CLIENT_CREATE_DATABASE_USER` user. No defaults.
- `ALLOW_EMPTY_PASSWORD`: It can be used to allow blank passwords. Default: **no**

If you want to add a new environment variable:

 * For docker-compose add the variable name and value under the application section:

```yaml
suitecrm:
  image: bitnami/suitecrm:latest
  ports:
    - 80:80
  environment:
    - SUITECRM_PASSWORD=my_password
```

 * For manual execution add a `-e` option with each variable and value:

  ```bash
  $ docker run -d -p 80:80 -p 443:443 --name suitecrm  \
    -e SUITECRM_PASSWORD=my_password \
    --net suitecrm-tier \
    --volume /path/to/suitecrm-persistence:/bitnami \
    bitnami/suitecrm:latest
  ```

<<<<<<< HEAD
Available variables:

 - `SUITECRM_USERNAME`: SuiteCRM application username. Default: **user**
 - `SUITECRM_PASSWORD`: SuiteCRM application password. Default: **bitnami**
 - `SUITECRM_EMAIL`: SuiteCRM application email. Default: **user@example.com**
 - `SUITECRM_LASTNAME`: SuiteCRM application last name. Default: **Name**
 - `SUITECRM_HOST`: Host domain or IP.
 - `MARIADB_USER`: Root user for the MariaDB database. Default: **root**
 - `MARIADB_PASSWORD`: Root password for the MariaDB.
 - `MARIADB_HOST`: Hostname for MariaDB server. Default: **mariadb**
 - `MARIADB_PORT_NUMBER`: Port used by MariaDB server. Default: **3306**

=======
>>>>>>> 190c6bbe
### SMTP Configuration

To configure SugarCMR to send email using SMTP you can set the following environment variables:

 - `SUITECRM_SMTP_HOST`: SugarCRM SMTP host.
 - `SUITECRM_SMTP_PORT`: SugarCRM SMTP port.
 - `SUITECRM_SMTP_USER`: SugarCRM SMTP account user.
 - `SUITECRM_SMTP_PASSWORD`: SugarCRM SMTP account password.
 - `SUITECRM_SMTP_PROTOCOL`: SugarCRM SMTP protocol to use.

This would be an example of SMTP configuration using a Gmail account:

 * docker-compose:

```yaml
  suitecrm:
    image: bitnami/suitecrm:latest
    ports:
      - 80:80
    environment:
      - MARIADB_HOST=mariadb
      - MARIADB_PORT_NUMBER=3306
      - SUITECRM_DATABASE_USER=bn_suitecrm
      - SUITECRM_DATABASE_NAME=bitnami_suitecrm
      - SUITECRM_SMTP_HOST=smtp.gmail.com
      - SUITECRM_SMTP_USER=your_email@gmail.com
      - SUITECRM_SMTP_PASSWORD=your_password
      - SUITECRM_SMTP_PROTOCOL=TLS
      - SUITECRM_SMTP_PORT=587
```

 * For manual execution:

  ```bash
  $ docker run -d -p 80:80 -p 443:443 --name suitecrm  \
    -e MARIADB_HOST=mariadb \
    -e MARIADB_PORT_NUMBER=3306 \
    -e SUITECRM_DATABASE_USER=bn_suitecrm \
    -e SUITECRM_DATABASE_NAME=bitnami_suitecrm \
    -e SUITECRM_SMTP_HOST=smtp.gmail.com \
    -e SUITECRM_SMTP_PROTOCOL=TLS \
    -e SUITECRM_SMTP_PORT=587 \
    -e SUITECRM_SMTP_USER=your_email@gmail.com \
    -e SUITECRM_SMTP_PASSWORD=your_password
    --net suitecrm-tier \
    --volume /path/to/suitecrm-persistence:/bitnami \
    bitnami/suitecrm:latest
  ```
# Notable Changes

## 7.10.10-debian-9-r18 and 7.10.10-ol-7-r24

- Due to several broken SuiteCRM features and plugins, the entire `htdocs` directory is now being persisted (instead of a select number of files and directories). Because of this, upgrades will not work and a full migration needs to be performed. Upgrade instructions have been updated to reflect these changes.

# Troubleshooting

* If you are automatically logged out from the administration panel, you can try deploying SuiteCRM with the environment variable `SUITECRM_VALIDATE_USER_IP=no`

# Contributing

We'd love for you to contribute to this container. You can request new features by creating an [issue](https://github.com/bitnami/bitnami-docker-suitecrm/issues), or submit a [pull request](https://github.com/bitnami/bitnami-docker-suitecrm/pulls) with your contribution.

# Issues

If you encountered a problem running this container, you can file an [issue](https://github.com/bitnami/bitnami-docker-suitecrm/issues). For us to provide better support, be sure to include the following information in your issue:

- Host OS and version
- Docker version (`$ docker version`)
- Output of `$ docker info`
- Version of this container (`$ echo $BITNAMI_IMAGE_VERSION` inside the container)
- The command you used to run the container, and any relevant output you saw (masking any sensitive information)

# License

Copyright 2016-2019 Bitnami

Licensed under the Apache License, Version 2.0 (the "License");
you may not use this file except in compliance with the License.
You may obtain a copy of the License at

 <http://www.apache.org/licenses/LICENSE-2.0>

Unless required by applicable law or agreed to in writing, software
distributed under the License is distributed on an "AS IS" BASIS,
WITHOUT WARRANTIES OR CONDITIONS OF ANY KIND, either express or implied.
See the License for the specific language governing permissions and
limitations under the License.<|MERGE_RESOLUTION|>--- conflicted
+++ resolved
@@ -231,7 +231,7 @@
 
 ##### User and Site configuration
 
- - `SUITECRM_USERNAME`: SuiteCRM application username. Default: **User**
+ - `SUITECRM_USERNAME`: SuiteCRM application username. Default: **user**
  - `SUITECRM_PASSWORD`: SuiteCRM application password. Default: **bitnami**
  - `SUITECRM_EMAIL`: SuiteCRM application email. Default: **user@example.com**
  - `SUITECRM_LAST_NAME`: SuiteCRM application last name. Default: **Name**
@@ -282,21 +282,6 @@
     bitnami/suitecrm:latest
   ```
 
-<<<<<<< HEAD
-Available variables:
-
- - `SUITECRM_USERNAME`: SuiteCRM application username. Default: **user**
- - `SUITECRM_PASSWORD`: SuiteCRM application password. Default: **bitnami**
- - `SUITECRM_EMAIL`: SuiteCRM application email. Default: **user@example.com**
- - `SUITECRM_LASTNAME`: SuiteCRM application last name. Default: **Name**
- - `SUITECRM_HOST`: Host domain or IP.
- - `MARIADB_USER`: Root user for the MariaDB database. Default: **root**
- - `MARIADB_PASSWORD`: Root password for the MariaDB.
- - `MARIADB_HOST`: Hostname for MariaDB server. Default: **mariadb**
- - `MARIADB_PORT_NUMBER`: Port used by MariaDB server. Default: **3306**
-
-=======
->>>>>>> 190c6bbe
 ### SMTP Configuration
 
 To configure SugarCMR to send email using SMTP you can set the following environment variables:
