#!/bin/bash
#
# Bitnami Pgpool library

# shellcheck disable=SC1090,SC1091

# Load Generic Libraries
. /opt/bitnami/scripts/libfile.sh
. /opt/bitnami/scripts/libfs.sh
. /opt/bitnami/scripts/liblog.sh
. /opt/bitnami/scripts/libnet.sh
. /opt/bitnami/scripts/libos.sh
. /opt/bitnami/scripts/libservice.sh
. /opt/bitnami/scripts/libvalidations.sh

########################
# Validate settings in PGPOOL_* env. variables
# Globals:
#   PGPOOL_*
# Arguments:
#   None
# Returns:
#   None
#########################
pgbouncer_validate() {
    info "Validating settings in PGBOUNCER_* env vars..."
    local error_code=0

    # Auxiliary functions
    print_validation_error() {
        error "$1"
        error_code=1
    }
    trust_enabled_warn() {
        warn "You set the environment variable PGBOUNCER_AUTH_TYPE=${PGBOUNCER_AUTH_TYPE}. For safety reasons, do not use this flag in a production environment."
    }
    check_empty_value() {
        if is_empty_value "${!1}"; then
            print_validation_error "${1} must be set"
        fi
    }
    check_multi_value() {
        if [[ " ${2} " != *" ${!1} "* ]]; then
            print_validation_error "The allowed values for ${1} are: ${2}"
        fi
    }
    check_valid_port() {
        local port_var="${1:?missing port variable}"
        local err
        if ! err="$(validate_port "${!port_var}")"; then
            print_validation_error "An invalid port was specified in the environment variable ${port_var}: ${err}."
        fi
    }

    check_ip_value() {
        if ! validate_ipv4 "${!1}"; then
            if ! is_hostname_resolved "${!1}"; then
                print_validation_error "The value for $1 should be an IPv4 address or it must be a resolvable hostname"
            else
                debug "Hostname resolvable for $1"
            fi
        fi
    }

    check_valid_port "PGBOUNCER_PORT"
    check_ip_value "PGBOUNCER_LISTEN_ADDRESS"
    check_multi_value "PGBOUNCER_AUTH_TYPE" "any cert md5 hba pam plain scram-sha-256 trust"
    ! is_empty_value "$PGBOUNCER_POOL_MODE" && check_multi_value "PGBOUNCER_POOL_MODE" "session statement transaction"
    if [[ "$PGBOUNCER_AUTH_TYPE" = "trust" ]]; then
        trust_enabled_warn
    else
        check_empty_value "POSTGRESQL_PASSWORD"
        if ((${#POSTGRESQL_PASSWORD} > 100)); then
            print_validation_error "The password cannot be longer than 100 characters. Set the environment variable POSTGRESQL_PASSWORD with a shorter value"
        fi
    fi

    # TLS Checks (client)
    if [[ "$PGBOUNCER_CLIENT_TLS_SSLMODE" != "disable" ]]; then
        if [[ -z "$PGBOUNCER_CLIENT_TLS_CERT_FILE" ]]; then
            print_validation_error "You must provide a X.509 certificate in order to use TLS"
        elif [[ ! -f "$PGBOUNCER_CLIENT_TLS_CERT_FILE" ]]; then
            print_validation_error "The X.509 certificate file in the specified path ${PGBOUNCER_CLIENT_TLS_CERT_FILE} does not exist"
        fi
        if [[ -z "$PGBOUNCER_CLIENT_TLS_KEY_FILE" ]]; then
            print_validation_error "You must provide a private key in order to use TLS"
        elif [[ ! -f "$PGBOUNCER_CLIENT_TLS_KEY_FILE" ]]; then
            print_validation_error "The private key file in the specified path ${PGBOUNCER_CLIENT_TLS_KEY_FILE} does not exist"
        fi
        if [[ -z "$PGBOUNCER_CLIENT_TLS_CA_FILE" ]]; then
            warn "A CA X.509 certificate was not provided. Client verification will not be performed in TLS connections"
        elif [[ ! -f "$PGBOUNCER_CLIENT_TLS_CA_FILE" ]]; then
            print_validation_error "The CA X.509 certificate file in the specified path ${PGBOUNCER_CLIENT_TLS_CA_FILE} does not exist"
        fi
    fi

    # TLS Checks (server)
    if [[ "$PGBOUNCER_SERVER_TLS_SSLMODE" != "disable" ]]; then
        if [[ -z "$PGBOUNCER_SERVER_TLS_CERT_FILE" ]]; then
            print_validation_error "You must provide a X.509 certificate in order to use server TLS"
        elif [[ ! -f "$PGBOUNCER_SERVER_TLS_CERT_FILE" ]]; then
            print_validation_error "The X.509 server certificate file in the specified path ${PGBOUNCER_SERVER_TLS_CERT_FILE} does not exist"
        fi
        if [[ -z "$PGBOUNCER_SERVER_TLS_KEY_FILE" ]]; then
            print_validation_error "You must provide a private key in order to use server TLS"
        elif [[ ! -f "$PGBOUNCER_SERVER_TLS_KEY_FILE" ]]; then
            print_validation_error "The server private key file in the specified path ${PGBOUNCER_SERVER_TLS_KEY_FILE} does not exist"
        fi
        if [[ -z "$PGBOUNCER_SERVER_TLS_CA_FILE" ]]; then
            warn "A CA X.509 certificate was not provided. Server verification will not be performed in TLS connections"
        elif [[ ! -f "$PGBOUNCER_SERVER_TLS_CA_FILE" ]]; then
            print_validation_error "The server CA X.509 certificate file in the specified path ${PGBOUNCER_SERVER_TLS_CA_FILE} does not exist"
        fi
    fi

    [[ "$error_code" -eq 0 ]] || exit "$error_code"
}

########################
# Configure libnss_wrapper so PgBouncer commands work with a random user.
# Globals:
#   PGBOUNCER_*
# Arguments:
#   None
# Returns:
#   None
#########################
pgbouncer_enable_nss_wrapper() {
    if ! getent passwd "$(id -u)" &>/dev/null && [ -e "$NSS_WRAPPER_LIB" ]; then
        debug "Configuring libnss_wrapper..."
        export LD_PRELOAD="$NSS_WRAPPER_LIB"
        # shellcheck disable=SC2155
        export NSS_WRAPPER_PASSWD="$(mktemp)"
        # shellcheck disable=SC2155
        export NSS_WRAPPER_GROUP="$(mktemp)"
        echo "$PGBOUNCER_DAEMON_USER:x:$(id -u):$(id -g):PgBouncer:$PGBOUNCER_BASE_DIR:/bin/false" >"$NSS_WRAPPER_PASSWD"
        echo "$PGBOUNCER_DAEMON_GROUP:x:$(id -g):" >"$NSS_WRAPPER_GROUP"
    fi
}

########################
# Copy mounted configuration files
# Globals:
#   PGBOUNCER_*
# Arguments:
#   None
# Returns:
#   None
#########################
pgbouncer_copy_mounted_config() {
    if ! is_dir_empty "$PGBOUNCER_MOUNTED_CONF_DIR"; then
        info "Found configuration files in "
        cp -Lr "$PGBOUNCER_MOUNTED_CONF_DIR"/* "$PGBOUNCER_CONF_DIR"
    fi
}

########################
# Check if a given configuration file was mounted externally
# Globals:
#   PGBOUNCER_*
# Arguments:
#   $1 - Filename
# Returns:
#   true if the file was mounted externally, false otherwise
#########################
pgbouncer_is_file_external() {
    local -r filename=$1
    if [[ -d "$PGBOUNCER_MOUNTED_CONF_DIR" ]] && [[ -f "$PGBOUNCER_MOUNTED_CONF_DIR"/"$filename" ]]; then
        return 0
    else
        return 1
    fi
}

########################
# Ensure PgBouncer is initialized
# Globals:
#   PGBOUNCER_*
# Arguments:
#   None
# Returns:
#   None
#########################
pgbouncer_initialize() {
    info "Initializing PgBouncer..."

    # Clean logs, pids and configuration files from previous restarts
    rm -f "$PGBOUNCER_PID_FILE" "$PGBOUNCER_LOG_FILE" "$PGBOUNCER_AUTH_FILE" "$PGBOUNCER_CONF_FILE"

    pgbouncer_copy_mounted_config

    info "Waiting for PostgreSQL backend to be accessible"
    if ! retry_while "wait-for-port --host $POSTGRESQL_HOST $POSTGRESQL_PORT" "$PGBOUNCER_INIT_SLEEP_TIME" "$PGBOUNCER_INIT_MAX_RETRIES"; then
        error "Backend $POSTGRESQL_HOST not accessible"
        exit 1
    else
        info "Backend $POSTGRESQL_HOST:$POSTGRESQL_PORT accessible"
    fi

    info "Configuring credentials"
    # Create credentials file
    if ! pgbouncer_is_file_external "userlist.txt"; then
        echo "\"$POSTGRESQL_USERNAME\" \"$POSTGRESQL_PASSWORD\"" >"$PGBOUNCER_AUTH_FILE"
    else
        debug "User list file mounted externally, skipping configuration"
    fi

    info "Creating configuration file"
    # Create configuration
    if ! pgbouncer_is_file_external "pgbouncer.ini"; then
        # Build DB string based on user preferences
        # Allow for wildcard db config
        local database_value="host=$POSTGRESQL_HOST port=$POSTGRESQL_PORT"
        if is_boolean_yes "$PGBOUNCER_SET_DATABASE_USER"; then
            database_value+=" user=$POSTGRESQL_USERNAME"
        fi
        if [[ "$PGBOUNCER_DATABASE" != "*" ]]; then
            database_value+=" dbname=$POSTGRESQL_DATABASE"
        fi
        ini-file set --section "databases" --key "$PGBOUNCER_DATABASE" --value "$database_value" "$PGBOUNCER_CONF_FILE"
        local -r -a key_value_pairs=(
            "listen_port:${PGBOUNCER_PORT}"
            "listen_addr:${PGBOUNCER_LISTEN_ADDRESS}"
            "auth_file:${PGBOUNCER_AUTH_FILE}"
            "auth_type:${PGBOUNCER_AUTH_TYPE}"
            "pidfile:${PGBOUNCER_PID_FILE}"
            "logfile:${PGBOUNCER_LOG_FILE}"
            "admin_users:${POSTGRESQL_USERNAME}"
            "client_tls_sslmode:${PGBOUNCER_CLIENT_TLS_SSLMODE}"
            "server_tls_sslmode:${PGBOUNCER_SERVER_TLS_SSLMODE}"
            "query_wait_timeout:${PGBOUNCER_QUERY_WAIT_TIMEOUT}"
            "pool_mode:${PGBOUNCER_POOL_MODE}"
            "max_client_conn:${PGBOUNCER_MAX_CLIENT_CONN}"
            "max_db_connections:${PGBOUNCER_MAX_DB_CONNECTIONS}"
            "idle_transaction_timeout:${PGBOUNCER_IDLE_TRANSACTION_TIMEOUT}"
            "default_pool_size:${PGBOUNCER_DEFAULT_POOL_SIZE}"
            "min_pool_size:${PGBOUNCER_MIN_POOL_SIZE}"
            "reserve_pool_size:${PGBOUNCER_RESERVE_POOL_SIZE}"
            "ignore_startup_parameters:${PGBOUNCER_IGNORE_STARTUP_PARAMETERS}"
        )
        for pair in "${key_value_pairs[@]}"; do
            local key value
            key="$(awk -F: '{print $1}' <<<"$pair")"
            value="$(awk -F: '{print $2}' <<<"$pair")"
            ! is_empty_value "${value}" && ini-file set --section "pgbouncer" --key "${key}" --value "${value}" "$PGBOUNCER_CONF_FILE"
        done
        if [[ "$PGBOUNCER_CLIENT_TLS_SSLMODE" != "disable" ]]; then
            ini-file set --section "pgbouncer" --key "client_tls_cert_file" --value "$PGBOUNCER_CLIENT_TLS_CERT_FILE" "$PGBOUNCER_CONF_FILE"
            ini-file set --section "pgbouncer" --key "client_tls_key_file" --value "$PGBOUNCER_CLIENT_TLS_KEY_FILE" "$PGBOUNCER_CONF_FILE"
            ! is_empty_value "$PGBOUNCER_CLIENT_TLS_CA_FILE" && ini-file set --section "pgbouncer" --key "client_tls_ca_file" --value "$PGBOUNCER_CLIENT_TLS_CA_FILE" "$PGBOUNCER_CONF_FILE"
            ini-file set --section "pgbouncer" --key "client_tls_ciphers" --value "$PGBOUNCER_CLIENT_TLS_CIPHERS" "$PGBOUNCER_CONF_FILE"
        fi

        if [[ "$PGBOUNCER_SERVER_TLS_SSLMODE" != "disable" ]]; then
            ini-file set --section "pgbouncer" --key "server_tls_cert_file" --value "$PGBOUNCER_SERVER_TLS_CERT_FILE" "$PGBOUNCER_CONF_FILE"
            ini-file set --section "pgbouncer" --key "server_tls_key_file" --value "$PGBOUNCER_SERVER_TLS_KEY_FILE" "$PGBOUNCER_CONF_FILE"
            ! is_empty_value "$PGBOUNCER_SERVER_TLS_CA_FILE" && ini-file set --section "pgbouncer" --key "server_tls_ca_file" --value "$PGBOUNCER_SERVER_TLS_CA_FILE" "$PGBOUNCER_CONF_FILE"
            ! is_empty_value "$PGBOUNCER_SERVER_TLS_PROTOCOLS" && ini-file set --section "pgbouncer" --key "server_tls_ca_file" --value "$PGBOUNCER_SERVER_TLS_PROTOCOLS" "$PGBOUNCER_CONF_FILE"
            ini-file set --section "pgbouncer" --key "server_tls_ciphers" --value "$PGBOUNCER_SERVER_TLS_CIPHERS" "$PGBOUNCER_CONF_FILE"
        fi
    else
        debug "Configuration file is mounted externally, skipping configuration"
    fi

    # Configuring permissions for tmp and logs folders
    am_i_root && configure_permissions_ownership "$PGBOUNCER_TMP_DIR $PGBOUNCER_LOG_DIR" -u "$PGBOUNCER_DAEMON_USER" -g "$PGBOUNCER_DAEMON_GROUP"

    # Avoid exit code of previous commands to affect the result of this function
    true
}

########################
# Run custom initialization scripts
# Globals:
#   PGBOUNCER_*
# Arguments:
#   None
# Returns:
#   None
#########################
pgbouncer_custom_init_scripts() {
    info "Loading custom scripts..."
<<<<<<< HEAD
    if [[ -d "$PGBOUNCER_INITSCRIPTS_DIR" ]] && [[ -n $(find "$PGBOUNCER_INITSCRIPTS_DIR/" -type f -regex ".*\.sh") ]] && [[ ! -f "$PGBOUNCER_VOLUME_DIR/.user_scripts_initialized"  || "$PGBOUNCER_FORCE_INITSCRIPTS" == "true" ]]; then
=======
    if [[ -d "$PGBOUNCER_INITSCRIPTS_DIR" ]] && [[ -n $(find "$PGBOUNCER_INITSCRIPTS_DIR/" -type f -regex ".*\.sh") ]] && [[ ! -f "$PGBOUNCER_VOLUME_DIR/.user_scripts_initialized" || "$PGBOUNCER_FORCE_INITSCRIPTS" == "true" ]]; then
>>>>>>> 43487e7f
        info "Loading user's custom files from $PGBOUNCER_INITSCRIPTS_DIR ..."
        find "$PGBOUNCER_INITSCRIPTS_DIR/" -type f -regex ".*\.sh" | sort | while read -r f; do
            case "$f" in
            *.sh)
                if [[ -x "$f" ]]; then
                    debug "Executing $f"
                    "$f"
                else
                    debug "Sourcing $f"
                    . "$f"
                fi
                ;;
            *) debug "Ignoring $f" ;;
            esac
        done
        touch "$PGBOUNCER_VOLUME_DIR"/.user_scripts_initialized
    fi
}<|MERGE_RESOLUTION|>--- conflicted
+++ resolved
@@ -280,11 +280,7 @@
 #########################
 pgbouncer_custom_init_scripts() {
     info "Loading custom scripts..."
-<<<<<<< HEAD
     if [[ -d "$PGBOUNCER_INITSCRIPTS_DIR" ]] && [[ -n $(find "$PGBOUNCER_INITSCRIPTS_DIR/" -type f -regex ".*\.sh") ]] && [[ ! -f "$PGBOUNCER_VOLUME_DIR/.user_scripts_initialized"  || "$PGBOUNCER_FORCE_INITSCRIPTS" == "true" ]]; then
-=======
-    if [[ -d "$PGBOUNCER_INITSCRIPTS_DIR" ]] && [[ -n $(find "$PGBOUNCER_INITSCRIPTS_DIR/" -type f -regex ".*\.sh") ]] && [[ ! -f "$PGBOUNCER_VOLUME_DIR/.user_scripts_initialized" || "$PGBOUNCER_FORCE_INITSCRIPTS" == "true" ]]; then
->>>>>>> 43487e7f
         info "Loading user's custom files from $PGBOUNCER_INITSCRIPTS_DIR ..."
         find "$PGBOUNCER_INITSCRIPTS_DIR/" -type f -regex ".*\.sh" | sort | while read -r f; do
             case "$f" in
