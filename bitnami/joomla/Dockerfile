FROM gcr.io/stacksmith-images/ubuntu:14.04-r8

MAINTAINER Bitnami <containers@bitnami.com>

ENV BITNAMI_APP_NAME=joomla \
<<<<<<< HEAD
    BITNAMI_IMAGE_VERSION=3.6.0-r1 \
=======
    BITNAMI_IMAGE_VERSION=3.6.2-r0 \
>>>>>>> 7b15b7f5
    PATH=/opt/bitnami/php/bin:/opt/bitnami/mysql/bin/:$PATH

# Additional modules required
RUN bitnami-pkg unpack apache-2.4.23-0 --checksum 90b395bdb707cdbfc7786d79c4c064cade1135f94ff7f973d359c28c5ee8cebf
RUN bitnami-pkg unpack php-5.6.24-0 --checksum bd4d033027f86efe21d743e66273dea113efb5d9d6eb778bf12a004719736928
RUN bitnami-pkg install libphp-5.6.21-0 --checksum 8c1f994108eb17c69b00ac38617997b8ffad7a145a83848f38361b9571aeb73e
RUN bitnami-pkg install mysql-client-10.1.13-1 --checksum e16c0ace5cb779b486e52af83a56367f26af16a25b4ab92d8f4293f1bf307107

# Install joomla
RUN bitnami-pkg unpack joomla-3.6.2-0 --checksum 90187115652ad8a8a500cd67fe43d2cd197075d55dd5cbb3ac06f6e6a62dd5d7

COPY rootfs /

VOLUME ["/bitnami/joomla", "/bitnami/apache", "/bitnami/php"]

EXPOSE 80 443

ENTRYPOINT ["/app-entrypoint.sh"]

CMD ["harpoon", "start", "--foreground", "apache"]<|MERGE_RESOLUTION|>--- conflicted
+++ resolved
@@ -3,11 +3,7 @@
 MAINTAINER Bitnami <containers@bitnami.com>
 
 ENV BITNAMI_APP_NAME=joomla \
-<<<<<<< HEAD
-    BITNAMI_IMAGE_VERSION=3.6.0-r1 \
-=======
     BITNAMI_IMAGE_VERSION=3.6.2-r0 \
->>>>>>> 7b15b7f5
     PATH=/opt/bitnami/php/bin:/opt/bitnami/mysql/bin/:$PATH
 
 # Additional modules required
