--- conflicted
+++ resolved
@@ -176,12 +176,9 @@
 - `LDAP_USER_DC`: DC for the users' organizational unit. Default: **users**
 - `LDAP_GROUP`: Group used to group created users. Default: **readers**
 - `LDAP_SKIP_DEFAULT_TREE`: Whether to skip creating the default LDAP tree based on `LDAP_USERS`, `LDAP_PASSWORDS`, `LDAP_USER_DC` and `LDAP_GROUP`. Default: **no**
-<<<<<<< HEAD
-- `LDAP_CUSTOM_LDIF_DIR`: Location of a directory that contains LDIF files that should be used to bootstrap the database. Only files ending in `.ldif` will be used. Default LDAP tree based on the `LDAP_USERS`, `LDAP_PASSWORDS`, `LDAP_USER_DC` and `LDAP_GROUP` will be skipped when `LDAP_CUSTOM_LDIF_DIR` is used. Default: **/ldifs**
+- `LDAP_CUSTOM_LDIF_DIR`: Location of a directory that contains LDIF files that should be used to bootstrap the database. Only files ending in `.ldif` will be used. Default LDAP tree based on the `LDAP_USERS`, `LDAP_PASSWORDS`, `LDAP_USER_DC` and `LDAP_GROUP` will be skipped when `LDAP_CUSTOM_LDIF_DIR` is used. When using this will override the usage of `LDAP_ROOT`,`LDAP_USERS`, `LDAP_PASSWORDS`, `LDAP_USER_DC` and `LDAP_GROUP`. Default: **/ldifs**
 - `LDAP_CUSTOM_SCHEMA_FILE` : Location of a custom internal schema file that could not be added as custom ldif file (i.e. containing some `structuralObjectClass`). Default is **/schema/custom.ldif**"
-=======
-- `LDAP_CUSTOM_LDIF_DIR`: Location of a directory that contains LDIF files that should be used to bootstrap the database. Only files ending in `.ldif` will be used. Default LDAP tree based on the `LDAP_USERS`, `LDAP_PASSWORDS`, `LDAP_USER_DC` and `LDAP_GROUP` will be skipped when `LDAP_CUSTOM_LDIF_DIR` is used. When using this will override the usage of `LDAP_ROOT`,`LDAP_USERS`, `LDAP_PASSWORDS`, `LDAP_USER_DC` and `LDAP_GROUP`. Default: **/ldifs**
->>>>>>> fbf098ce
+
 
 Check the official [OpenLDAP Configuration Reference](https://www.openldap.org/doc/admin24/guide.html) for more information about how to configure OpenLDAP.
 
