--- conflicted
+++ resolved
@@ -139,22 +139,12 @@
  - `RABBITMQ_USERNAME`: RabbitMQ application username. Default: **user**
  - `RABBITMQ_PASSWORD`: RabbitMQ application password. Default: **bitnami**
  - `RABBITMQ_VHOST`: RabbitMQ application vhost. Default: **/**
-<<<<<<< HEAD
- - `RABBITMQ_ERLANGCOOKIE`: Erlang cookie to determine whether different nodes are allowed to communicate with each other.
- - `RABBITMQ_NODETYPE`: Node Type. Valid values: *stats*, **queue-ram* or *queue-disc*. Default: **stats**
- - `RABBITMQ_NODENAME`: Node name. E.g.: *node@hostname* or *node* (If you don't specify the hostname, the env variables will be used.). Default **rabbit**
- - `RABBITMQ_NODEPORT`: Node port. Default: **5672**
- - `RABBITMQ_CLUSTERNODENAME`: Node name to cluster with. E.g.: **clusternode@hostname**
- - `RABBITMQ_MANAGERPORT`: Manager port. Default: **15672**
-=======
  - `RABBITMQ_ERLANG_COOKIE`: Erlang cookie to determine whether different nodes are allowed to communicate with each other.
  - `RABBITMQ_NODE_TYPE`: Node Type. Valid values: *stats*, **queue-ram* or *queue-disc*. Default: **stats**
  - `RABBITMQ_NODE_NAME`: Node name. E.g.: *node@hostname* or *node* (If you don't specify the hostname, the env variables will be used.). Default **rabbit**
  - `RABBITMQ_NODE_PORT`: Node port. Default: **5672**
  - `RABBITMQ_CLUSTER_NODE_NAME`: Node name to cluster with. E.g.: **clusternode@hostname**
  - `RABBITMQ_MANAGER_PORT`: Manager port. Default: **15672**
- - `RABBITMQ_MANAGER_BIND_IP`: Manager bind ip. Default: **0.0.0.0**
->>>>>>> 14514374
 
 ## Setting up a cluster
 
